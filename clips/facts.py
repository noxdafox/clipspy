--- conflicted
+++ resolved
@@ -52,94 +52,7 @@
 from clips._clips import lib, ffi
 
 
-<<<<<<< HEAD
-class Facts(object):
-    """Facts and Templates namespace class.
-
-    .. note::
-
-       All the Facts methods are accessible through the Environment class.
-
-    """
-
-    __slots__ = '_env'
-
-    def __init__(self, env):
-        self._env = env
-
-    def facts(self):
-        """Iterate over the asserted Facts."""
-        fact = lib.EnvGetNextFact(self._env, ffi.NULL)
-
-        while fact != ffi.NULL:
-            yield new_fact(self._env, fact)
-
-            fact = lib.EnvGetNextFact(self._env, fact)
-
-    def templates(self):
-        """Iterate over the defined Templates."""
-        template = lib.EnvGetNextDeftemplate(self._env, ffi.NULL)
-
-        while template != ffi.NULL:
-            yield Template(self._env, template)
-
-            template = lib.EnvGetNextDeftemplate(self._env, template)
-
-    def find_template(self, name):
-        """Find the Template by its name."""
-        deftemplate = lib.EnvFindDeftemplate(self._env, name.encode())
-        if deftemplate == ffi.NULL:
-            raise LookupError("Template '%s' not found" % name)
-
-        return Template(self._env, deftemplate)
-
-    def assert_string(self, string):
-        """Assert a fact as string."""
-        fact = lib.EnvAssertString(self._env, string.encode())
-
-        if fact == ffi.NULL:
-            raise CLIPSError(self._env)
-
-        return new_fact(self._env, fact)
-
-    def load_facts(self, facts):
-        """Load a set of facts into the CLIPS data base.
-
-        The C equivalent of the CLIPS load-facts command.
-
-        Facts can be loaded from a string or from a text file.
-
-        """
-        facts = facts.encode()
-
-        if os.path.exists(facts):
-            ret = lib.EnvLoadFacts(self._env, facts)
-            if ret == -1:
-                raise CLIPSError(self._env)
-        else:
-            ret = lib.EnvLoadFactsFromString(self._env, facts, -1)
-            if ret == -1:
-                raise CLIPSError(self._env)
-
-        return ret
-
-    def save_facts(self, path, mode=SaveMode.LOCAL_SAVE):
-        """Save the facts in the system to the specified file.
-
-        The Python equivalent of the CLIPS save-facts command.
-
-        """
-        ret = lib.EnvSaveFacts(self._env, path.encode(), mode)
-        if ret == -1:
-            raise CLIPSError(self._env)
-
-        return ret
-
-
-class Fact(object):
-=======
 class Fact:
->>>>>>> 197fe3fb
     """CLIPS Fact base class."""
 
     __slots__ = '_env', '_tpl', '_fact'
@@ -162,13 +75,7 @@
         return self._fact == fact._fact
 
     def __str__(self):
-<<<<<<< HEAD
-        string = fact_pp_string(self._env, self._fact)
-
-        return string.split(None, 1)[-1]
-=======
         return ' '.join(fact_pp_string(self._env, self._fact).split())
->>>>>>> 197fe3fb
 
     def __repr__(self):
         string = ' '.join(fact_pp_string(self._env, self._fact).split())
