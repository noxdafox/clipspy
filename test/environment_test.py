import os
import unittest
from tempfile import mkstemp

from clips import Environment, Symbol, LoggingRouter, ImpliedFact, InstanceName


DEFRULE_FACT = """
(defrule fact-rule
   ?fact <- (test-fact)
   =>
   (python_method ?fact))
"""

DEFRULE_INSTANCE = """
(defrule instance-rule
   ?instance <- (object (is-a TEST)
                        (name ?instance-name))
   =>
   (python_method ?instance)
   (python_method ?instance-name))
"""

DEFFUNCTION = """
(deffunction test-fact-function ()
   (bind ?facts (python_fact_method))
   (python_method ?facts))
"""

DEFCLASS = """(defclass TEST (is-a USER))"""


def python_function(*value):
    return value


def python_types():
    return None, True, False


class TempFile:
    """Cross-platform temporary file."""
    name = None

    def __enter__(self):
        fobj, self.name = mkstemp()
        os.close(fobj)

        return self

    def __exit__(self, *_):
        os.remove(self.name)


class TestEnvironment(unittest.TestCase):
    def setUp(self):
        self.values = []
        self.env = Environment()
        self.env.add_router(LoggingRouter())
        self.env.define_function(python_function)
        self.env.define_function(python_function,
                                 name='python-function-renamed')
        self.env.define_function(python_types)
        self.env.define_function(self.python_method)
        self.env.define_function(self.python_fact_method)
        self.env.build(DEFCLASS)
        self.env.build(DEFFUNCTION)
        self.env.build(DEFRULE_FACT)
        self.env.build(DEFRULE_INSTANCE)

    def tearDown(self):
        for router in tuple(self.env.routers()):
            router.delete()

    def python_method(self, *values):
        self.values += values

    def python_fact_method(self):
        """Returns a list with one fact."""
        return [self.env.assert_string('(test-fact 5)')]

    def test_eval_python_function(self):
        """Python function is evaluated correctly."""
<<<<<<< HEAD
        expected = [0, 1.1, "2", Symbol('three'), InstanceName('four')]
        ret = self.env.eval('(python_function 0 1.1 "2" three [four])')
=======
        expected = (0, 1.1, "2", Symbol('three'))
        ret = self.env.eval('(python_function 0 1.1 "2" three)')
>>>>>>> 197fe3fb
        self.assertEqual(ret, expected)

        expected = (0, 1.1, "2", Symbol('three'))
        ret = self.env.eval('(python-function-renamed 0 1.1 "2" three)')
        self.assertEqual(ret, expected)

        expected = (Symbol('nil'), Symbol('TRUE'), Symbol('FALSE'))
        ret = self.env.eval('(python_types)')
        self.assertEqual(ret, expected)

    def test_eval_python_method(self):
        """Python method is evaluated correctly."""
        expected = [0, 1.1, "2", Symbol('three')]

        ret = self.env.eval('(python_method 0 1.1 "2" three)')

        self.assertEqual(ret, Symbol('nil'))
        self.assertEqual(self.values, expected)

    def test_rule_python_fact(self):
        """Facts are forwarded to Python """
        fact = self.env.assert_string('(test-fact)')
        self.env.run()

        self.assertEqual(self.values[0], fact)

    def test_rule_python_instance(self):
        """Instances are forwarded to Python """
        defclass = self.env.find_class('TEST')
        inst = defclass.make_instance('test')
        self.env.run()

        self.assertEqual(self.values[0], inst)
        self.assertEqual(self.values[1], inst.name)

    def test_facts_function(self):
        """Python functions can return list of facts"""
        function = self.env.find_function('test-fact-function')
        function()

        self.assertTrue(isinstance(self.values[0], ImpliedFact))

    def test_batch_star(self):
        """Commands are evaluated from file."""
        with TempFile() as tmp:
            with open(tmp.name, 'wb') as tmpfile:
                tmpfile.write(b"(assert (test-fact))\n")

            self.env.batch_star(tmp.name)

        self.assertTrue(
            'test-fact' in (f.template.name for f in self.env.facts()))

    def test_save_load(self):
        """Constructs are saved and loaded."""
        with TempFile() as tmp:
            self.env.save(tmp.name)
            self.env.clear()
            self.env.load(tmp.name)

            self.assertTrue('fact-rule' in
                            (r.name for r in self.env.rules()))

        with TempFile() as tmp:
            self.env.save(tmp.name, binary=True)
            self.env.clear()
            self.env.load(tmp.name, binary=True)

            self.assertTrue('fact-rule' in
                            (r.name for r in self.env.rules()))<|MERGE_RESOLUTION|>--- conflicted
+++ resolved
@@ -81,13 +81,8 @@
 
     def test_eval_python_function(self):
         """Python function is evaluated correctly."""
-<<<<<<< HEAD
-        expected = [0, 1.1, "2", Symbol('three'), InstanceName('four')]
+        expected = (0, 1.1, "2", Symbol('three'), InstanceName('four'))
         ret = self.env.eval('(python_function 0 1.1 "2" three [four])')
-=======
-        expected = (0, 1.1, "2", Symbol('three'))
-        ret = self.env.eval('(python_function 0 1.1 "2" three)')
->>>>>>> 197fe3fb
         self.assertEqual(ret, expected)
 
         expected = (0, 1.1, "2", Symbol('three'))
